#!/usr/bin/env python
# -*- coding: utf-8 -*-

# from __future__ import unicode_literals

# Path hack.
import sys
import os
sys.path.insert(0, os.path.abspath('..'))
import json
import os
import unittest
import pickle
import tempfile

import requests
from requests.compat import str, StringIO
# import envoy
from requests import HTTPError
from requests import get, post, head, put
from requests.auth import HTTPBasicAuth, HTTPDigestAuth
from requests.exceptions import InvalidURL

if 'HTTPBIN_URL' not in os.environ:
    os.environ['HTTPBIN_URL'] = 'http://httpbin.org/'

HTTPBIN_URL = os.environ.get('HTTPBIN_URL')


def httpbin(*suffix):
    """Returns url for HTTPBIN resource."""
    return HTTPBIN_URL + '/'.join(suffix)


SERVICES = (httpbin, )

_httpbin = False


class TestSetup(object):
    """Requests test cases."""

    # It goes to eleven.
    _multiprocess_can_split_ = True

    def setUp(self):

        global _httpbin

        if (not 'HTTPBIN_URL' in os.environ) and not _httpbin:
            # c = envoy.connect('httpbin %s' % (PORT))
            # time.sleep(1)
            _httpbin = True


class TestBaseMixin(object):

    def assertCookieHas(self, cookie, **kwargs):
        """Assert that a cookie has various specified properties."""
        for attr, expected_value in kwargs.items():
            cookie_attr = getattr(cookie, attr)
            message = 'Failed comparison for %s: %s != %s' % (attr,
                    cookie_attr, expected_value)
            self.assertEqual(cookie_attr, expected_value, message)


class RequestsTestSuite(TestSetup, TestBaseMixin, unittest.TestCase):
    """Requests test cases."""

    def test_entry_points(self):

        requests.session
        requests.session().get
        requests.session().head
        requests.get
        requests.head
        requests.put
        requests.patch
        requests.post

    def test_invalid_url(self):
        self.assertRaises(ValueError, get, 'hiwpefhipowhefopw')

    def test_path_is_not_double_encoded(self):
        request = requests.Request("http://0.0.0.0/get/test case")

        self.assertEqual(request.path_url, "/get/test%20case")

    def test_params_are_added_before_fragment(self):
        request = requests.Request(
            "http://example.com/path#fragment", params={"a": "b"})
        self.assertEqual(request.full_url,
            "http://example.com/path?a=b#fragment")
        request = requests.Request(
            "http://example.com/path?key=value#fragment", params={"a": "b"})
        self.assertEqual(request.full_url,
            "http://example.com/path?key=value&a=b#fragment")

    def test_params_accepts_kv_list(self):
        request = requests.Request('http://example.com/path',
                params=[('a', 'b')])
        self.assertEqual(request.full_url, 'http://example.com/path?a=b')

    def test_HTTP_200_OK_GET(self):
        r = get(httpbin('get'))
        self.assertEqual(r.status_code, 200)

    def test_response_sent(self):
        r = get(httpbin('get'))

        self.assertTrue(r.request.sent)

    def test_HTTP_302_ALLOW_REDIRECT_GET(self):
        r = get(httpbin('redirect', '1'))
        self.assertEqual(r.status_code, 200)

    def test_HTTP_302_GET(self):
        r = get(httpbin('redirect', '1'), allow_redirects=False)
        self.assertEqual(r.status_code, 302)

    def test_HTTP_200_OK_GET_WITH_PARAMS(self):
        heads = {'User-agent': 'Mozilla/5.0'}

        r = get(httpbin('user-agent'), headers=heads)

        assert heads['User-agent'] in r.text
        self.assertEqual(r.status_code, 200)

    def test_HTTP_200_OK_GET_WITH_MIXED_PARAMS(self):
        heads = {'User-agent': 'Mozilla/5.0'}

        r = get(httpbin('get') + '?test=true', params={'q': 'test'},
                headers=heads)
        self.assertEqual(r.status_code, 200)

    # def test_unicode_headers(self):
    #     # Simply calling requests with a unicode instance should simply work
    #     # when the characters are all representable using latin-1:
    #     heads = { u'User-Agent': u'Requests Test Suite' }
    #     requests.get(url=httpbin('get'), headers=heads)

    #     # Characters outside latin-1 should raise an exception:
    #     heads = { u'User-Agent': u'\u30cd\u30c3\u30c8\u30ef\u30fc\u30af' }
    #     self.assertRaises(UnicodeEncodeError, requests.get,
    #                       url=httpbin('get'), headers=heads)

    # def test_session_with_escaped_url(self):
    #     # Test a URL that contains percent-escaped characters
    #     # This URL should not be modified (double-escaped)
    #     # Tests:
    #     # - Quoted illegal characters ("%20" (' '), "%3C" ('<'), "%3E" ('>'))
    #     # - Quoted reserved characters ("%25" ('%'), "%23" ('#'), "%2F" ('/'))
    #     # - Quoted non-ASCII characters ("%C3%98", "%C3%A5")
    #     path_fully_escaped = '%3Ca%25b%23c%2Fd%3E/%C3%98%20%C3%A5'
    #     url = httpbin('get/' + path_fully_escaped)
    #     response = get(url)
    #     self.assertEqual(response.url, httpbin('get/' + path_fully_escaped))

    #     # Test that illegal characters in a path get properly percent-escaped
    #     # Tests:
    #     # - Bare illegal characters (space, '<')
    #     # - Bare non-ASCII characters ('\u00d8')
    #     path = u'<a%25b%23c%2Fd%3E/\u00d8 %C3%A5'
    #     url = httpbin('get/' + path)
    #     response = get(url)
    #     self.assertEqual(response.url, httpbin('get/' + path_fully_escaped))

    #     # Test that reserved characters in a path do not get percent-escaped
    #     # Tests:
    #     # - All reserved characters (RFC 3986), except '?', '#', '[' and ']',
    #     #   which are not allowed in the path, and ';' which delimits
    #     #   parameters.
    #     #   All such characters must be allowed bare in path, and must not be
    #     #   encoded.
    #     # - Special unreserved characters (RFC 3986), which should not be
    #     #   encoded (even though it wouldn't hurt).
    #     path_reserved = '!$&\'()*+,/:=@-._~'
    #     url = httpbin('get/' + path_reserved)
    #     response = get(url)
    #     self.assertEqual(response.url, httpbin('get/' + path_reserved))

    #     # Test that percent-encoded unreserved characters in a path get
    #     # normalised to their un-encoded forms.
    #     path_unreserved = 'ABCDwxyz1234-._~'
    #     path_unreserved_escaped = '%41%42%43%44%77%78%79%7A%31%32%33%34%2D%2E%5F%7E'
    #     url = httpbin('get/' + path_unreserved_escaped)
    #     response = get(url)
    #     self.assertEqual(response.url, httpbin('get/' + path_unreserved))

    #     # Re-run all of the same tests on the query part of the URI
    #     query_fully_escaped = '%3Ca%25b%23c%2Fd%3E=%C3%98%20%C3%A5'
    #     url = httpbin('get/?' + query_fully_escaped)
    #     response = get(url)
    #     self.assertEqual(response.url, httpbin('get/?' + query_fully_escaped))

    #     query = u'<a%25b%23c%2Fd%3E=\u00d8 %C3%A5'
    #     url = httpbin('get/?' + query)
    #     response = get(url)
    #     self.assertEqual(response.url, httpbin('get/?' + query_fully_escaped))

    #     # The legal characters in query happens to be the same as in path
    #     query_reserved = '!$&\'()*+,/:=@-._~'
    #     url = httpbin('get/?' + query_reserved)
    #     response = get(url)
    #     self.assertEqual(response.url, httpbin('get/?' + query_reserved))

    #     query_unreserved = 'ABCDwxyz=1234-._~'
    #     query_unreserved_escaped = '%41%42%43%44%77%78%79%7A=%31%32%33%34%2D%2E%5F%7E'
    #     url = httpbin('get/?' + query_unreserved_escaped)
    #     response = get(url)
    #     self.assertEqual(response.url, httpbin('get/?' + query_unreserved))

    def test_user_agent_transfers(self):
        """Issue XX"""

        heads = {
            'User-agent':
                'Mozilla/5.0 (github.com/kennethreitz/requests)'
        }

        r = get(httpbin('user-agent'), headers=heads)
        self.assertTrue(heads['User-agent'] in r.text)

        heads = {
            'user-agent':
                'Mozilla/5.0 (github.com/kennethreitz/requests)'
        }

        r = get(httpbin('user-agent'), headers=heads)
        self.assertTrue(heads['user-agent'] in r.text)

    def test_HTTP_200_OK_HEAD(self):
        r = head(httpbin('get'))
        self.assertEqual(r.status_code, 200)

    def test_HTTP_200_OK_PUT(self):
        r = put(httpbin('put'))
        self.assertEqual(r.status_code, 200)

    def test_BASICAUTH_TUPLE_HTTP_200_OK_GET(self):

        for service in SERVICES:

            auth = ('user', 'pass')
            url = service('basic-auth', 'user', 'pass')

            r = get(url, auth=auth)
            self.assertEqual(r.status_code, 200)

            r = get(url)
            self.assertEqual(r.status_code, 401)

            s = requests.session(auth=auth)
            r = get(url, session=s)
            self.assertEqual(r.status_code, 200)

    def test_BASICAUTH_HTTP_200_OK_GET(self):

        for service in SERVICES:

            auth = HTTPBasicAuth('user', 'pass')
            url = service('basic-auth', 'user', 'pass')

            r = get(url, auth=auth)
            self.assertEqual(r.status_code, 200)

            auth = ('user', 'pass')
            r = get(url, auth=auth)
            self.assertEqual(r.status_code, 200)

            r = get(url)
            self.assertEqual(r.status_code, 401)

            s = requests.session(auth=auth)
            r = get(url, session=s)
            self.assertEqual(r.status_code, 200)

    def test_DIGESTAUTH_HTTP_200_OK_GET(self):

        for service in SERVICES:

            auth = HTTPDigestAuth('user', 'pass')
            url = service('digest-auth', 'auth', 'user', 'pass')

            r = get(url, auth=auth)
            self.assertEqual(r.status_code, 200)

            r = get(url)
            self.assertEqual(r.status_code, 401)

            s = requests.session(auth=auth)
            r = get(url, session=s)
            self.assertEqual(r.status_code, 200)

    def test_DIGESTAUTH_WRONG_HTTP_401_GET(self):

        for service in SERVICES:

            auth = HTTPDigestAuth('user', 'wrongpass')
            url = service('digest-auth', 'auth', 'user', 'pass')

            r = get(url, auth=auth)
            self.assertEqual(r.status_code, 401)

            s = requests.session(auth=auth)
            r = get(url, session=s)
            self.assertEqual(r.status_code, 401)

    def test_POSTBIN_GET_POST_FILES(self):

        for service in SERVICES:

            url = service('post')
            post1 = post(url).raise_for_status()

            post1 = post(url, data={'some': 'data'})
            self.assertEqual(post1.status_code, 200)

            with open(__file__) as f:
                post2 = post(url, files={'some': f})
                post3 = post(url, files=[('some', f)])
            self.assertEqual(post2.status_code, 200)
            self.assertEqual(post3.status_code, 200)

            post4 = post(url, data='[{"some": "json"}]')
            self.assertEqual(post4.status_code, 200)

            try:
                post(url, files=['bad file data'])
            except ValueError:
                pass

    def test_POSTBIN_GET_POST_FILES_WITH_PARAMS(self):

        for service in SERVICES:

            with open(__file__) as f:
                url = service('post')
                post1 = post(url,
                             files={'some': f},
                             data={'some': 'data'})
                post2 = post(url, data={'some': 'data'}, files=[('some', f)])
                post3 = post(url, data=[('some', 'data')],
                        files=[('some', f)])

            self.assertEqual(post1.status_code, 200)
            self.assertEqual(post2.status_code, 200)
            self.assertEqual(post3.status_code, 200)

    def test_POSTBIN_GET_POST_FILES_WITH_HEADERS(self):

        for service in SERVICES:

            url = service('post')

            with open(__file__) as f:

                post2 = post(url,
                    files={'some': f},
                    headers={'User-Agent': 'requests-tests'})

            self.assertEqual(post2.status_code, 200)

    def test_POSTBIN_GET_POST_FILES_STRINGS(self):

        for service in SERVICES:

            url = service('post')

            post1 = post(url, files={'fname.txt': 'fdata'})
            self.assertEqual(post1.status_code, 200)

<<<<<<< HEAD
            post2 = post(url, files={'fname.txt': 'fdata',
                    'fname2.txt': 'more fdata'})
            self.assertEqual(post2.status_code, 200)

            post3 = post(url, files={'fname.txt': 'fdata',
                    'fname2.txt': open(__file__, 'rb')})
=======
            post2 = post(url, files={'fname.txt': 'fdata', 'fname2.txt': 'more fdata'})
            self.assertEqual(post2.status_code, 200)

            post3 = post(url, files={'fname.txt': 'fdata', 'fname2.txt': open(__file__, 'rb')})
>>>>>>> cb0fdd80
            self.assertEqual(post3.status_code, 200)

            post4 = post(url, files={'fname.txt': 'fdata'})
            self.assertEqual(post4.status_code, 200)

            post5 = post(url, files={'file': ('file.txt', 'more fdata')})
            self.assertEqual(post5.status_code, 200)

            # Dirty hack to tide us over until 3.3.
            # TODO: Remove this hack when Python 3.3 is released.
            if (sys.version_info[0] == 2):
                fdata = '\xc3\xa9'.decode('utf-8')
            else:
                fdata = '\xe9'

            post6 = post(url, files={'fname.txt': fdata})
            self.assertEqual(post6.status_code, 200)

            post7 = post(url, files={'fname.txt': 'fdata to verify'})
            rbody = json.loads(post7.text)
            self.assertTrue(rbody.get('files', None))
            self.assertTrue(rbody['files'].get('fname.txt', None))
            self.assertEqual(rbody['files']['fname.txt'], 'fdata to verify')

<<<<<<< HEAD
            post8 = post(url, files=[('fname.txt', 'fdata')])
            self.assertEqual(post8.status_code, 200)
            resp_body = post8.json
            self.assertTrue(resp_body.get('files', None))
            self.assertTrue(resp_body['files'].get('fname.txt', None))
            self.assertEqual(resp_body['files']['fname.txt'], 'fdata')

            post9 = post(url, files=[('fname.txt', fdata)])
            self.assertEqual(post9.status_code, 200)

            post10 = post(url, files=[('file',
                        ('file.txt', 'more file data'))])
            self.assertEqual(post10.status_code, 200)

            post11 = post(url, files=[('fname.txt', 'fdata'),
                    ('fname2.txt', 'more fdata')])
            post12 = post(url, files=[('fname.txt', 'fdata'),
                    ('fname2.txt', open(__file__, 'rb'))])
            self.assertEqual(post11.status_code, 200)
            self.assertEqual(post12.status_code, 200)

=======
>>>>>>> cb0fdd80
    def test_nonzero_evaluation(self):

        for service in SERVICES:

            r = get(service('status', '500'))
            self.assertEqual(bool(r), False)

            r = get(service('/get'))
            self.assertEqual(bool(r), True)

    def test_request_ok_set(self):

        for service in SERVICES:

            r = get(service('status', '404'))
            # print r.status_code
            # r.raise_for_status()
            self.assertEqual(r.ok, False)

    def test_status_raising(self):
        r = get(httpbin('status', '404'))
        self.assertRaises(HTTPError, r.raise_for_status)

        r = get(httpbin('status', '200'))
        self.assertFalse(r.error)
        r.raise_for_status()

    def test_default_status_raising(self):
        config = {'danger_mode': True}
        args = [httpbin('status', '404')]
        kwargs = dict(config=config)
        self.assertRaises(HTTPError, get, *args, **kwargs)

        r = get(httpbin('status', '200'))
        self.assertEqual(r.status_code, 200)

    def test_decompress_gzip(self):

        r = get(httpbin('gzip'))
        r.content.decode('ascii')

    def test_response_has_unicode_url(self):

        for service in SERVICES:

            url = service('get')

            response = get(url)

            assert isinstance(response.url, str)

    def test_unicode_get(self):

        for service in SERVICES:

            url = service('/get')

            get(url, params={'foo': 'føø'})
            get(url, params={'føø': 'føø'})
            get(url, params={'føø': 'føø'})
            get(url, params={'foo': 'foo'})
            get(service('ø'), params={'foo': 'foo'})

    def test_httpauth_recursion(self):

        http_auth = HTTPBasicAuth('user', 'BADpass')

        for service in SERVICES:
            r = get(service('basic-auth', 'user', 'pass'), auth=http_auth)
            self.assertEqual(r.status_code, 401)

    def test_urlencoded_post_data(self):

        for service in SERVICES:

            r = post(service('post'), data=dict(test='fooaowpeuf'))

            self.assertEqual(r.status_code, 200)
            self.assertEqual(r.headers['content-type'], 'application/json')
            self.assertEqual(r.url, service('post'))

            rbody = json.loads(r.text)

            self.assertEqual(rbody.get('form'), dict(test='fooaowpeuf'))
            self.assertEqual(rbody.get('data'), '')

    def test_nonurlencoded_post_data(self):

        for service in SERVICES:

            r = post(service('post'), data='fooaowpeuf')

            self.assertEqual(r.status_code, 200)
            self.assertEqual(r.headers['content-type'], 'application/json')
            self.assertEqual(r.url, service('post'))

            rbody = json.loads(r.text)
            # Body wasn't valid url encoded data, so the server returns None as
            # "form" and the raw body as "data".

            assert rbody.get('form') in (None, {})
            self.assertEqual(rbody.get('data'), 'fooaowpeuf')

    def test_file_post_data(self):

        filecontent = b"fooaowpeufbarasjhf"
        testfile = tempfile.NamedTemporaryFile(delete=False)
        testfile.write(filecontent)
        testfile.flush()
        testfile.close()

        for service in SERVICES:

            data = open(testfile.name, "rb")
            r = post(service('post'), data=data,
                    headers={"content-type": "application/octet-stream"})

            data.close()
            self.assertEqual(r.status_code, 200)
            self.assertEqual(r.headers['content-type'], 'application/json')
            self.assertEqual(r.url, service('post'))

            rbody = json.loads(r.text)
            assert rbody.get('form') in (None, {})
            self.assertEqual(rbody.get('data'), filecontent.decode('ascii'))
        os.remove(testfile.name)

    def test_urlencoded_post_querystring(self):

        for service in SERVICES:

            r = post(service('post'), params=dict(test='fooaowpeuf'))

            self.assertEqual(r.status_code, 200)
            self.assertEqual(r.headers['content-type'], 'application/json')
            self.assertEqual(r.url, service('post?test=fooaowpeuf'))

            rbody = json.loads(r.text)
            self.assertEqual(rbody.get('form'), {})  # No form supplied
            self.assertEqual(rbody.get('data'), '')

    def test_urlencoded_post_query_and_data(self):

        for service in SERVICES:

            r = post(
                service('post'),
                params=dict(test='fooaowpeuf'),
                data=dict(test2="foobar"))

            self.assertEqual(r.status_code, 200)
            self.assertEqual(r.headers['content-type'], 'application/json')
            self.assertEqual(r.url, service('post?test=fooaowpeuf'))

            rbody = json.loads(r.text)
            self.assertEqual(rbody.get('form'), dict(test2='foobar'))
            self.assertEqual(rbody.get('data'), '')

    def test_nonurlencoded_postdata(self):

        for service in SERVICES:

            r = post(service('post'), data="foobar")

            self.assertEqual(r.status_code, 200)
            self.assertEqual(r.headers['content-type'], 'application/json')

            rbody = json.loads(r.text)

            assert rbody.get('form') in (None, {})
            self.assertEqual(rbody.get('data'), 'foobar')

    def test_urlencoded_get_query_multivalued_param(self):

        for service in SERVICES:

            r = get(service('get'), params=dict(test=['foo', 'baz']))
            self.assertEqual(r.status_code, 200)
            self.assertEqual(r.url, service('get?test=foo&test=baz'))

    def test_urlencoded_post_querystring_multivalued(self):

        for service in SERVICES:

            r = post(service('post'), params=dict(test=['foo', 'baz']))
            self.assertEqual(r.status_code, 200)
            self.assertEqual(r.headers['content-type'], 'application/json')
            self.assertEqual(r.url, service('post?test=foo&test=baz'))

            rbody = json.loads(r.text)
            self.assertEqual(rbody.get('form'), {})  # No form supplied
            self.assertEqual(rbody.get('data'), '')

    def test_urlencoded_post_query_multivalued_and_data(self):

        for service in SERVICES:

            r = post(
                service('post'),
                params=dict(test=['foo', 'baz']),
                data=dict(test2="foobar", test3=['foo', 'baz']))

            self.assertEqual(r.status_code, 200)
            self.assertEqual(r.headers['content-type'], 'application/json')
            self.assertEqual(r.url, service('post?test=foo&test=baz'))

            # print(r.text)
            # print('-----------------------')

            rbody = json.loads(r.text)
            self.assertEqual(rbody.get('form'), dict(test2='foobar', test3=['foo', 'baz']))
            self.assertEqual(rbody.get('data'), '')

    def test_GET_no_redirect(self):

        for service in SERVICES:

            r = get(service('redirect', '3'), allow_redirects=False)
            self.assertEqual(r.status_code, 302)
            self.assertEqual(len(r.history), 0)

    def test_HEAD_no_redirect(self):

        for service in SERVICES:

            r = head(service('redirect', '3'), allow_redirects=False)
            self.assertEqual(r.status_code, 302)
            self.assertEqual(len(r.history), 0)

    def test_redirect_history(self):

        for service in SERVICES:

            r = get(service('redirect', '3'))
            self.assertEqual(r.status_code, 200)
            self.assertEqual(len(r.history), 3)

    def test_relative_redirect_history(self):

        for service in SERVICES:

            r = get(service('relative-redirect', '3'))
            self.assertEqual(r.status_code, 200)
            self.assertEqual(len(r.history), 3)

    def test_session_HTTP_200_OK_GET(self):

        s = requests.session()
        r = get(httpbin('get'), session=s)
        self.assertEqual(r.status_code, 200)

    def test_session_persistent_headers(self):

        heads = {'User-agent': 'Mozilla/5.0'}

        s = requests.session()
        s.headers = heads

        # Make 2 requests from Session object, should send header both times
        r1 = get(httpbin('user-agent'), session=s)
        assert heads['User-agent'] in r1.text

        r2 = get(httpbin('user-agent'), session=s)
        assert heads['User-agent'] in r2.text

        new_heads = {'User-agent': 'blah'}
        r3 = get(httpbin('user-agent'), headers=new_heads, session=s)
        assert new_heads['User-agent'] in r3.text

        self.assertEqual(r2.status_code, 200)

    def test_single_hook(self):

        def add_foo_header(args):
            if not args.get('headers'):
                args['headers'] = {}

            args['headers'].update({
                'X-Foo': 'foo'
            })

            return args

        for service in SERVICES:
            url = service('headers')
            response = get(url=url, hooks={'args': add_foo_header})

            assert 'foo' in response.text

    def test_multiple_hooks(self):

        def add_foo_header(args):
            if not args.get('headers'):
                args['headers'] = {}

            args['headers'].update({
                'X-Foo': 'foo'
            })

            return args

        def add_bar_header(args):
            if not args.get('headers'):
                args['headers'] = {}

            args['headers'].update({
                'X-Bar': 'bar'
            })

            return args

        for service in SERVICES:
            url = service('headers')

            response = get(url=url,
                hooks={
                    'args': [add_foo_header, add_bar_header]
                }
            )

            assert 'foo' in response.text
            assert 'bar' in response.text

    def test_session_persistent_cookies(self):

        s = requests.session()

        # Internally dispatched cookies are sent.
        _c = {'kenneth': 'reitz', 'bessie': 'monke'}
        r = get(httpbin('cookies'), cookies=_c, session=s)
        r = get(httpbin('cookies'), session=s)

        # Those cookies persist transparently.
        c = json.loads(r.text).get('cookies')
        self.assertEqual(c, _c)

        # Double check.
        r = get(httpbin('cookies'), cookies={}, session=s)
        c = json.loads(r.text).get('cookies')
        self.assertEqual(c, _c)

        # Remove a cookie by setting it's value to None.
        r = get(httpbin('cookies'), cookies={'bessie': None}, session=s)
        c = json.loads(r.text).get('cookies')
        del _c['bessie']
        self.assertEqual(c, _c)

        # Test session-level cookies.
        s = requests.session(cookies=_c)
        r = get(httpbin('cookies'), session=s)
        c = json.loads(r.text).get('cookies')
        self.assertEqual(c, _c)

        # Have the server set a cookie.
        r = get(httpbin('cookies', 'set', 'k', 'v'), allow_redirects=True,
                session=s)
        c = json.loads(r.text).get('cookies')

        assert 'k' in c

        # And server-set cookie persistience.
        r = get(httpbin('cookies'), session=s)
        c = json.loads(r.text).get('cookies')

        assert 'k' in c

    def test_session_persistent_params(self):

        params = {'a': 'a_test'}

        s = requests.session()
        s.params = params

        # Make 2 requests from Session object, should send header both times
        r1 = get(httpbin('get'), session=s)
        assert params['a'] in r1.text

        params2 = {'b': 'b_test'}

        r2 = get(httpbin('get'), params=params2, session=s)
        assert params['a'] in r2.text
        assert params2['b'] in r2.text

        params3 = {'b': 'b_test', 'a': None, 'c': 'c_test'}

        r3 = get(httpbin('get'), params=params3, session=s)

        assert not params['a'] in r3.text
        assert params3['b'] in r3.text
        assert params3['c'] in r3.text

    def test_session_cookies_with_return_response_false(self):
        s = requests.session()
        # return_response=False as it does requests.async.get
        rq = get(httpbin('cookies', 'set', 'k', 'v'), return_response=False,
                 allow_redirects=True, session=s)
        rq.send(prefetch=True)
        c = rq.response.json.get('cookies')
        assert 'k' in c
        assert 'k' in s.cookies

    def test_session_pickling(self):

        s = requests.session(
                headers={'header': 'value'},
                cookies={'a-cookie': 'cookie-value'},
                auth=('username', 'password'))

        ds = pickle.loads(pickle.dumps(s))

        self.assertEqual(s.headers, ds.headers)
        self.assertEqual(s.auth, ds.auth)

        # Cookie doesn't have a good __eq__, so verify manually:
        self.assertEqual(len(ds.cookies), 1)
        for cookie in ds.cookies:
            self.assertCookieHas(cookie, name='a-cookie', value='cookie-value')

    def test_unpickled_session_requests(self):
        s = requests.session()
        r = get(httpbin('cookies', 'set', 'k', 'v'), allow_redirects=True,
                session=s)
        c = json.loads(r.text).get('cookies')
        assert 'k' in c

        ds = pickle.loads(pickle.dumps(s))
        r = get(httpbin('cookies'), session=ds)
        c = json.loads(r.text).get('cookies')
        assert 'k' in c

        ds1 = pickle.loads(pickle.dumps(requests.session()))
        ds2 = pickle.loads(pickle.dumps(requests.session(prefetch=False)))
        assert ds1.prefetch
        assert not ds2.prefetch

    def test_connection_error(self):
        try:
            get('http://localhost:1/nope')
        except requests.ConnectionError:
            pass
        else:
            assert False

    def test_connection_error_with_safe_mode(self):
        config = {'safe_mode': True}
        r = get('http://localhost:1/nope', allow_redirects=False, config=config)
        assert r.content == None

    # def test_invalid_content(self):
    #     # WARNING: if you're using a terrible DNS provider (comcast),
    #     # this will fail.
    #     try:
    #         hah = 'http://somedomainthatclearlydoesntexistg.com'
    #         r = get(hah, allow_redirects=False)
    #     except requests.ConnectionError:
    #         pass   # \o/
    #     else:
    #         assert False

    #     config = {'safe_mode': True}
    #     r = get(hah, allow_redirects=False, config=config)
    #     assert r.content == None

    def test_cached_response(self):

        r1 = get(httpbin('get'), prefetch=False)
        assert not r1._content
        assert r1.content
        assert r1.text

        r2 = get(httpbin('get'), prefetch=True)
        assert r2._content
        assert r2.content
        assert r2.text

    def test_iter_lines(self):

        lines = (0, 2, 10, 100)

        for i in lines:
            r = get(httpbin('stream', str(i)), prefetch=False)
            lines = list(r.iter_lines())
            len_lines = len(lines)

            self.assertEqual(i, len_lines)

        # Tests that trailing whitespaces within lines do not get stripped.
        # Tests that a trailing non-terminated line does not get stripped.
        quote = (
            '''Agamemnon  \n'''
            '''\tWhy will he not upon our fair request\r\n'''
            '''\tUntent his person and share the air with us?'''
        )

        # Make a request and monkey-patch its contents
        r = get(httpbin('get'), prefetch=False)
        r.raw = StringIO(quote)

        lines = list(r.iter_lines())
        len_lines = len(lines)
        self.assertEqual(len_lines, 3)

        joined = lines[0] + '\n' + lines[1] + '\r\n' + lines[2]
        self.assertEqual(joined, quote)

    # def test_safe_mode(self):

    #     safe = requests.session(config=dict(safe_mode=True))

    #     # Safe mode creates empty responses for failed requests.
    #     # Iterating on these responses should produce empty sequences
    #     r = get('http://0.0.0.0:700/', session=safe)
    #     self.assertEqual(list(r.iter_lines()), [])
    #     assert isinstance(r.error, requests.exceptions.ConnectionError)

    #     r = get('http://0.0.0.0:789/', session=safe)
    #     self.assertEqual(list(r.iter_content()), [])
    #     assert isinstance(r.error, requests.exceptions.ConnectionError)

    #     # When not in safe mode, should raise Timeout exception
    #     self.assertRaises(
    #         requests.exceptions.Timeout,
    #         get,
    #         httpbin('stream', '1000'), timeout=0.0001)

    #     # In safe mode, should return a blank response
    #     r = get(httpbin('stream', '1000'), timeout=0.0001,
    #             config=dict(safe_mode=True))
    #     assert r.content is None
    #     assert isinstance(r.error, requests.exceptions.Timeout)

    def test_upload_binary_data(self):

        requests.get(httpbin('post'), auth=('a', 'b'), data='\xff')

    def test_useful_exception_for_invalid_port(self):
        # If we pass a legitimate URL with an invalid port, we should fail.
        self.assertRaises(
              ValueError,
              get,
              'http://google.com:banana')

    def test_useful_exception_for_invalid_scheme(self):

        # If we pass a legitimate URL with a scheme not supported
        # by requests, we should fail.
        self.assertRaises(
              ValueError,
              get,
              'ftp://ftp.kernel.org/pub/')

    def test_can_have_none_in_header_values(self):
        try:
            # Don't choke on headers with none in the value.
            requests.get(httpbin('headers'), headers={'Foo': None})
        except TypeError:
            self.fail()

    def test_danger_mode_redirects(self):
        s = requests.session()
        s.config['danger_mode'] = True
        s.get(httpbin('redirect', '4'))

    def test_empty_response(self):
        r = requests.get(httpbin('status', '404'))
        r.text

    def test_max_redirects(self):
        """Test the max_redirects config variable, normally and under
        safe_mode.
        """
        def unsafe_callable():
            requests.get(httpbin('redirect', '3'),
                    config=dict(max_redirects=2))
        self.assertRaises(requests.exceptions.TooManyRedirects,
                unsafe_callable)

        # add safe mode
        response = requests.get(httpbin('redirect', '3'),
                config=dict(safe_mode=True, max_redirects=2))
        self.assertTrue(response.content is None)
        self.assertTrue(isinstance(response.error,
                requests.exceptions.TooManyRedirects))

    def test_connection_keepalive_and_close(self):
        """Test that we send 'Connection: close' when keep_alive is
        disabled.
        """
        # keep-alive should be on by default
        r1 = requests.get(httpbin('get'))
        # XXX due to proxying issues, test the header sent back by httpbin, rather than
        # the header reported in its message body. See kennethreitz/httpbin#46
        self.assertEqual(r1.headers['Connection'].lower(), 'keep-alive')

        # but when we disable it, we should send a 'Connection: close'
        # and get the same back:
        r2 = requests.get(httpbin('get'), config=dict(keep_alive=False))
        self.assertEqual(r2.headers['Connection'].lower(), 'close')

    def test_head_content(self):
        """Test that empty bodies are properly supported."""

        r = requests.head(httpbin('headers'))
        r.content
        r.text

    def test_post_fields_with_multiple_values_and_files(self):
        """Test that it is possible to POST using the files argument and a
        list for a value in the data argument."""

        data = {'field': ['a', 'b']}
        files = {'field': 'Garbled data'}
        r = post(httpbin('post'), data=data, files=files)
        t = json.loads(r.text)
        self.assertEqual(t.get('form'), {'field': ['a', 'b']})
        self.assertEqual(t.get('files'), files)
        r = post(httpbin('post'), data=data, files=files.items())
        t = r.json
        self.assertEqual(t.get('form'), {'field': 'a, b'})
        self.assertEqual(t.get('files'), files)

    def test_str_data_content_type(self):
        data = 'test string data'
        r = post(httpbin('post'), data=data)
        t = json.loads(r.text)
        self.assertEqual(t.get('headers').get('Content-Type'), '')

    def test_prefetch_redirect_bug(self):
        """Test that prefetch persists across redirections."""
        res = get(httpbin('redirect/2'), prefetch=False)
        # prefetch should persist across the redirect; if it doesn't,
        # this attempt to iterate will crash because the content has already
        # been read.
        first_line = next(res.iter_lines())
        self.assertTrue(first_line.strip().decode('utf-8').startswith('{'))

    def test_prefetch_return_response_interaction(self):
        """Test that prefetch can be overridden as a kwarg to `send`."""
        req = requests.get(httpbin('get'), return_response=False)
        req.send(prefetch=False)
        # content should not have been prefetched, and iter_lines should succeed
        first_line = next(req.response.iter_lines())
        self.assertTrue(first_line.strip().decode('utf-8').startswith('{'))

    def test_accept_objects_with_string_representations_as_urls(self):
        """Test that URLs can be set to objects with string representations,
        e.g. for use with furl."""
        class URL():
            def __unicode__(self):
                # Can't have unicode literals in Python3, so avoid them.
                # TODO: fixup when moving to Python 3.3
                if (sys.version_info[0] == 2):
                    return 'http://httpbin.org/get'.decode('utf-8')
                else:
                    return 'http://httpbin.org/get'

            def __str__(self):
                return 'http://httpbin.org/get'

        r = get(URL())
        self.assertEqual(r.status_code, 200)

    def test_post_fields_with_multiple_values_and_files_as_tuples(self):
        """Test that it is possible to POST multiple data and file fields
        with the same name.
        https://github.com/kennethreitz/requests/pull/746
        """

        fields = [
            ('__field__', '__value__'),
            ('__field__', '__value__'),
        ]

        r = post(httpbin('post'), data=fields, files=fields)
        t = json.loads(r.text)

        self.assertEqual(t.get('form'), {
            '__field__': [
                '__value__',
                '__value__',
            ]
        })

        # It's not currently possible to test for multiple file fields with
        # the same name against httpbin so we need to inspect the encoded
        # body manually.
        request = r.request
        body, content_type = request._encode_files(request.files)
        file_field = (b'Content-Disposition: form-data;'
                      b' name="__field__"; filename="__field__"')
        self.assertEqual(body.count(b'__value__'), 4)
        self.assertEqual(body.count(file_field), 2)

    def test_bytes_files(self):
        """Test that `bytes` can be used as the values of `files`."""
        post(httpbin('post'), files={'test': b'test'})

    def test_invalid_urls_throw_requests_exception(self):
        """Test that URLs with invalid labels throw
        Requests.exceptions.InvalidURL instead of UnicodeError."""
        self.assertRaises(InvalidURL, get, 'http://.google.com/')

if __name__ == '__main__':
    unittest.main()<|MERGE_RESOLUTION|>--- conflicted
+++ resolved
@@ -370,19 +370,12 @@
             post1 = post(url, files={'fname.txt': 'fdata'})
             self.assertEqual(post1.status_code, 200)
 
-<<<<<<< HEAD
             post2 = post(url, files={'fname.txt': 'fdata',
                     'fname2.txt': 'more fdata'})
             self.assertEqual(post2.status_code, 200)
 
             post3 = post(url, files={'fname.txt': 'fdata',
                     'fname2.txt': open(__file__, 'rb')})
-=======
-            post2 = post(url, files={'fname.txt': 'fdata', 'fname2.txt': 'more fdata'})
-            self.assertEqual(post2.status_code, 200)
-
-            post3 = post(url, files={'fname.txt': 'fdata', 'fname2.txt': open(__file__, 'rb')})
->>>>>>> cb0fdd80
             self.assertEqual(post3.status_code, 200)
 
             post4 = post(url, files={'fname.txt': 'fdata'})
@@ -407,7 +400,6 @@
             self.assertTrue(rbody['files'].get('fname.txt', None))
             self.assertEqual(rbody['files']['fname.txt'], 'fdata to verify')
 
-<<<<<<< HEAD
             post8 = post(url, files=[('fname.txt', 'fdata')])
             self.assertEqual(post8.status_code, 200)
             resp_body = post8.json
@@ -429,8 +421,6 @@
             self.assertEqual(post11.status_code, 200)
             self.assertEqual(post12.status_code, 200)
 
-=======
->>>>>>> cb0fdd80
     def test_nonzero_evaluation(self):
 
         for service in SERVICES:
