--- conflicted
+++ resolved
@@ -39,11 +39,8 @@
 - Shrikant Sharat Kandula
 - Mikko Ohtamaa
 - Den Shabalin
-<<<<<<< HEAD
 - Daniel Miller <danielm@vs-networks.com>
-=======
 - Alejandro Giacometti
 - Rick Mak
 - Johan Bergström
-- Josselin Jacquard
->>>>>>> 0d6773c6
+- Josselin Jacquard