--- conflicted
+++ resolved
@@ -42,8 +42,5 @@
 - Alejandro Giacometti
 - Rick Mak
 - Johan Bergström
-<<<<<<< HEAD
 - Josselin Jacquard
-=======
-- Mike Waldner
->>>>>>> b6aa868c
+- Mike Waldner